"""
CLI commands for Riksarkivet MCP server.
"""

from typing import Optional, Annotated
import os

import typer
from rich.console import Console
from rich.panel import Panel
from rich.progress import Progress, SpinnerColumn, TextColumn
from rich.table import Table

from ..services import SearchOperations, analysis
from ..services.display_service import DisplayService
from ..formatters import RichConsoleFormatter
from ..utils.http_client import HTTPClient, default_http_client
from ..config import DEFAULT_MAX_RESULTS, DEFAULT_MAX_DISPLAY, DEFAULT_MAX_PAGES
from ..models import SearchOperation, BrowseOperation, PageContext, DocumentMetadata

console = Console()
app = typer.Typer()


def get_http_client(enable_logging: bool) -> HTTPClient:
    """Get HTTP client with optional logging enabled."""
    if enable_logging:
        os.environ["RA_MCP_LOG_API"] = "1"
        return HTTPClient()
    return default_http_client


def show_logging_status(enabled: bool) -> None:
    """Display logging status message."""
    if enabled:
        console.print("[dim]API logging enabled - check ra_mcp_api.log[/dim]")


def display_search_summary(search_result: SearchOperation, keyword: str) -> None:
    """Display search result summary."""
    console.print(f"[green]Found {len(search_result.hits)} page-level hits in {search_result.total_hits} documents[/green]")


def display_context_results(
    search_result: SearchOperation,
    display_service: DisplayService,
    keyword: str,
    show_links: bool = False,
) -> None:
    """Display search results with full context using unified page display."""

    # Sort hits by reference code and page number for better organization
    sorted_hits = sorted(search_result.hits, key=lambda hit: (hit.reference_code, int(hit.page_number)))

    # Convert SearchHits to PageContext format and group by reference code
    # Use a set to track seen pages and avoid duplicates
    grouped_contexts = {}
    seen_pages = set()

    for hit in sorted_hits:
        if hit.full_page_text:
            ref_code = hit.reference_code
            page_key = f"{ref_code}_{hit.page_number}"

            # Skip if we've already seen this exact page
            if page_key in seen_pages:
                continue

            seen_pages.add(page_key)

            if ref_code not in grouped_contexts:
                grouped_contexts[ref_code] = []

            page_context = PageContext(
                page_number=int(hit.page_number),
                page_id=page_key,
                reference_code=hit.reference_code,
                full_text=hit.full_page_text,
                alto_url=hit.alto_url or "",
                image_url=hit.image_url or "",
                bildvisning_url=hit.bildvisning_url or "",
            )
            grouped_contexts[ref_code].append(page_context)

    # Calculate total unique pages after deduplication
    total_unique_pages = sum(len(contexts) for contexts in grouped_contexts.values())
    console.print(f"[green]Successfully loaded {total_unique_pages} pages[/green]")

    # Display each document separately with its own metadata
    for ref_code, contexts in grouped_contexts.items():
        # Get metadata for this specific document
        representative_hit = next(hit for hit in sorted_hits if hit.reference_code == ref_code and hit.full_page_text)

        document_metadata = DocumentMetadata(
            title=representative_hit.title,
            hierarchy=representative_hit.hierarchy,
            archival_institution=representative_hit.archival_institution,
            date=representative_hit.date,
            note=representative_hit.note,
            collection_url=representative_hit.collection_url,
            manifest_url=representative_hit.manifest_url,
        )

        # Create a mock browse result for this document
        mock_browse = BrowseOperation(
            contexts=contexts,
            reference_code=ref_code,
            pages_requested="context",
            pid=None,
            document_metadata=document_metadata,
        )

        # Display this document
        display_browse_results(mock_browse, display_service, keyword, show_links, False)  # Don't show success message


def display_table_results(
    search_result: SearchOperation,
    display_service: DisplayService,
    max_display: int,
    keyword: str,
) -> None:
    """Display search results in table format."""
    formatted_table = display_service.format_search_results(search_result, max_display, False)

    if not formatted_table:
        return

    # Get search summary and display it
    summary = analysis.extract_search_summary(search_result)
    summary_lines = display_service.formatter.format_search_summary(summary)
    for line in summary_lines:
        console.print(line)

    # Display the table
    if isinstance(formatted_table, str):
        console.print(formatted_table)
    else:
        console.print(formatted_table)
        # Display browse examples and remaining documents inline
        grouped_hits = summary.grouped_hits
        example_lines = display_service.formatter.format_browse_example(grouped_hits, keyword)
        for line in example_lines:
            console.print(line)

        total_groups = len(grouped_hits)
        remaining_message = display_service.formatter.format_remaining_documents(total_groups, max_display)
        if remaining_message:
            console.print(remaining_message)


def perform_search_with_progress(
    search_operations,
    keyword: str,
    max_results: int,
    browse: bool,
    max_pages: int,
    max_hits_per_document: Optional[int],
):
    """Execute the search operation with enhanced progress indicators."""
    with Progress(
        SpinnerColumn(),
        TextColumn("[progress.description]{task.description}"),
        console=console,
    ) as progress:
        # Phase 1: Initial search across all volumes
        search_task = progress.add_task(f"Searching for '{keyword}' across all transcribed volumes...", total=None)

        search_result = search_operations.search_transcribed(
            keyword=keyword,
            max_results=max_results,
            show_context=False,  # First get basic results
            max_pages_with_context=0,
            context_padding=0,
            max_hits_per_document=max_hits_per_document,
        )

        # Update with detailed results
        hits_count = len(search_result.hits)
        docs_count = search_result.total_hits
        progress.update(
            search_task,
            description=f"✓ Found {hits_count} page hits across {docs_count} volumes",
        )

        # Phase 2: Load full page content if in browse mode
        if browse and search_result.hits and max_pages > 0:
            limited_hits = min(hits_count, max_pages)

            # Group hits by volume to show more specific progress
            from collections import defaultdict

            hits_by_volume = defaultdict(list)
            for hit in search_result.hits[:max_pages]:
                hits_by_volume[hit.reference_code].append(hit)

            volume_count = len(hits_by_volume)
            context_task = progress.add_task(
                f"Loading ALTO transcriptions from {volume_count} volumes ({limited_hits} pages)...",
                total=None,
            )

            # Show which volumes are being processed
            volume_names = list(hits_by_volume.keys())[:3]  # Show first 3 volumes
            if len(volume_names) > 1:
                if volume_count > 3:
                    progress.update(
                        context_task,
                        description=f"Loading from: {volume_names[0]}, {volume_names[1]}, and {volume_count - 2} more...",
                    )
                else:
                    progress.update(
                        context_task,
                        description=f"Loading from: {', '.join(volume_names)}",
                    )
            elif volume_names:
                progress.update(context_task, description=f"Loading ALTO from: {volume_names[0]}")

            # Re-run with context loading
            search_result = search_operations.search_transcribed(
                keyword=keyword,
                max_results=max_results,
                show_context=True,
                max_pages_with_context=max_pages,
                context_padding=0,
                max_hits_per_document=max_hits_per_document,
            )

            # Count successfully loaded pages with context
            enriched_count = sum(1 for hit in search_result.hits if hit.full_page_text)
            progress.update(
                context_task,
                description=f"✓ Loaded ALTO transcriptions for {enriched_count} pages from {volume_count} volumes",
            )

    return search_result


@app.command()
def search(
    keyword: Annotated[str, typer.Argument(help="Keyword to search for")],
    max_results: Annotated[int, typer.Option("--max", help="Maximum search results")] = DEFAULT_MAX_RESULTS,
    max_display: Annotated[int, typer.Option(help="Maximum results to display")] = DEFAULT_MAX_DISPLAY,
    browse: Annotated[
        bool,
        typer.Option(
            "--browse",
            help="Show full page content for search hits (browse-style display)",
        ),
    ] = False,
<<<<<<< HEAD
    max_pages: Annotated[int, typer.Option(help="Maximum pages to load context for")] = DEFAULT_MAX_PAGES,
    context_padding: Annotated[
        int,
        typer.Option(help="Number of pages to include before and after each hit for context (only with --browse)"),
    ] = 0,
=======
    max_pages: Annotated[
        int, typer.Option(help="Maximum pages to load context for")
    ] = DEFAULT_MAX_PAGES,
>>>>>>> c57099b7
    max_hits_per_document: Annotated[
        Optional[int],
        typer.Option(
            "--max-hits-per-vol",
            help="Maximum number of hits to return per volume (useful for searching across many volumes)",
        ),
    ] = 3,
    log: Annotated[bool, typer.Option("--log", help="Enable API call logging to ra_mcp_api.log")] = False,
    show_links: Annotated[
        bool,
        typer.Option(
            "--show-links",
            help="Display ALTO XML, Image, and Bildvisning links (only with --browse)",
        ),
    ] = False,
):
    """Search for keyword in transcribed materials.

    Fast search across all transcribed documents in Riksarkivet.
    Returns reference codes and page numbers containing the keyword.
    Use --browse to see full page transcriptions.

    By default, returns up to 3 hits per volume. Use --max-hits-per-vol to adjust.

    Examples:
        ra search "Stockholm"                                    # Basic search (3 hits per volume)
        ra search "trolldom" --browse --max-pages 5             # Browse with 3 hits per volume
        ra search "Stockholm" --max-hits-per-vol 2              # Max 2 hits per volume
        ra search "Stockholm" --browse --max-hits-per-vol 5     # Browse with 5 hits per volume
        ra search "Stockholm" --max 100 --max-hits-per-vol 1    # Many volumes, 1 hit each
        ra search "Stockholm" --log                             # With API logging
    """
    http_client = get_http_client(log)
    search_operations = SearchOperations(http_client=http_client)
    display_service = DisplayService(formatter=RichConsoleFormatter(console))

    show_logging_status(log)

    try:
        # Use the specified max_hits_per_document value (defaults to 3)
        effective_max_hits_per_doc = max_hits_per_document

        search_result = perform_search_with_progress(
            search_operations,
            keyword,
            max_results,
            browse,
            max_pages,
            effective_max_hits_per_doc,
        )

        if browse and search_result.hits:
            display_context_results(search_result, display_service, keyword, show_links)
        else:
            display_table_results(search_result, display_service, max_display, keyword)

    except Exception as error:
        console.print(f"[red]Search failed: {error}[/red]")
        raise typer.Exit(code=1)


def display_browse_header(reference_code: str) -> None:
    """Display browse operation header."""
    console.print(f"[blue]Looking up reference code: {reference_code}[/blue]")


def load_document_with_progress(
    search_operations,
    reference_code: str,
    pages: str,
    search_term: Optional[str],
    max_display: int,
):
    """Load document with progress indicator."""
    with Progress(
        SpinnerColumn(),
        TextColumn("[progress.description]{task.description}"),
        console=console,
    ) as progress:
        loading_task = progress.add_task("Loading document information...", total=None)

        browse_result = search_operations.browse_document(
            reference_code=reference_code,
            pages=pages,
            highlight_term=search_term,
            max_pages=max_display,
        )

        progress.update(loading_task, description=f"✓ Found PID: {browse_result.pid}")

    return browse_result


def display_browse_error(reference_code: str) -> None:
    """Display error message for failed browse operation."""
    console.print(f"[red]Could not load pages for {reference_code}[/red]")
    console.print("[yellow]Suggestions:[/yellow]")
    console.print("• Check the reference code format")
    console.print("• Try different page numbers")
    console.print("• The document might not have transcriptions")


def display_browse_results(
    browse_result,
    display_service,
    search_term: Optional[str],
    show_links: bool = False,
    show_success_message: bool = True,
) -> None:
    """Display successful browse results grouped by reference code."""
    if show_success_message:
        console.print(f"[green]Successfully loaded {len(browse_result.contexts)} pages[/green]")

    # Group page contexts by reference code
    grouped_contexts = {}
    for context in browse_result.contexts:
        ref_code = context.reference_code
        if ref_code not in grouped_contexts:
            grouped_contexts[ref_code] = []
        grouped_contexts[ref_code].append(context)

    # Display results grouped by document
    for ref_code, contexts in grouped_contexts.items():
        # Sort pages by page number
        sorted_contexts = sorted(contexts, key=lambda c: c.page_number)

        # Create a single grouped panel for all pages in this document

        renderables = []

        # Add document metadata at the top of the panel if available
        if browse_result.document_metadata:
            metadata = browse_result.document_metadata

            # Create left column content (basic info)
            left_content = []
            left_content.append(f"[bold blue]📄 Volume:[/bold blue] {ref_code}")

            # Display title
            if metadata.title and metadata.title != "(No title)":
                left_content.append(f"[blue]📋 Title:[/blue] {metadata.title}")

            # Display date range
            if metadata.date:
                left_content.append(f"[blue]📅 Date:[/blue] {metadata.date}")

            # Display archival institution
            if metadata.archival_institution:
                institutions = metadata.archival_institution
                if institutions:
                    inst_names = [inst.get("caption", "") for inst in institutions]
                    left_content.append(f"[blue]🏛️  Institution:[/blue] {', '.join(inst_names)}")

            # Create right column content (hierarchy)
            right_content = []
            if metadata.hierarchy:
                hierarchy = metadata.hierarchy
                if hierarchy:
                    for i, level in enumerate(hierarchy):
                        caption = level.get("caption", "")
                        # Replace newlines with spaces to keep hierarchy on single lines
                        caption = caption.replace("\n", " ").strip()

                        if i == 0:
                            # Root level
                            right_content.append(f"📁 {caption}")
                        elif i == len(hierarchy) - 1:
                            # Last item
                            indent = "  " * i
                            right_content.append(f"{indent}└── 📄 {caption}")
                        else:
                            # Middle items
                            indent = "  " * i
                            right_content.append(f"{indent}├── 📁 {caption}")

            # Create clean two-column layout using Rich Table
            if right_content:
                # Create table with two columns
                metadata_table = Table.grid(padding=(0, 2))  # Add some padding between columns
                metadata_table.add_column(justify="left", ratio=1)  # Left column for basic info
                metadata_table.add_column(justify="left", ratio=1)  # Right column for hierarchy

                left_text = "\n".join(left_content)
                right_text = "\n".join(right_content)

                metadata_table.add_row(left_text, right_text)
                renderables.append(metadata_table)
            else:
                # Fall back to single column if no hierarchy
                renderables.append("\n".join(left_content))

            # Display note on its own row if available
            if metadata.note:
                renderables.append(f"[blue]📝 Note:[/blue] {metadata.note}")

            # Add spacing after metadata
            renderables.append("")
        else:
            # If no metadata available, just show the document header
            renderables.append(f"[bold blue]📄 Volume:[/bold blue] {ref_code}")
            renderables.append("")

        panel_content = []

        for context in sorted_contexts:
            # Add page separator with optional bildvisning link
            if show_links:
                # When showing all links below, keep simple separator
                panel_content.append(f"[dim]────── Page {context.page_number} ──────[/dim]")
            else:
                # When not showing links section, include bildvisning link in separator
                if context.bildvisning_url:
                    panel_content.append(f"[dim]────── Page {context.page_number} | [/dim][link]{context.bildvisning_url}[/link][dim] ──────[/dim]")
                else:
                    panel_content.append(f"[dim]────── Page {context.page_number} ──────[/dim]")

            # Add page content with highlighting
            display_text = context.full_text
            if search_term:
                # Use the proper highlighting method which handles case-insensitive matching
                display_text = display_service.formatter.highlight_search_keyword(display_text, search_term)
            panel_content.append(f"[italic]{display_text}[/italic]")

            # Add links if requested
            if show_links:
                panel_content.append("\n[bold cyan]🔗 Links:[/bold cyan]")
                panel_content.append(f"     [dim]📝 ALTO XML:[/dim] [link]{context.alto_url}[/link]")
                if context.image_url:
                    panel_content.append(f"     [dim]🖼️  Image:[/dim] [link]{context.image_url}[/link]")
                if context.bildvisning_url:
                    panel_content.append(f"     [dim]👁️  Bildvisning:[/dim] [link]{context.bildvisning_url}[/link]")

            # Add spacing between pages (except for the last one)
            if context != sorted_contexts[-1]:
                panel_content.append("")

        # Add page content to renderables
        for line in panel_content:
            renderables.append(line)

        # Create the grouped panel using Rich Group to combine metadata and page content
        from rich.console import Group

        panel_group = Group(*renderables)

        grouped_panel = Panel(
            panel_group,
            title=None,
            border_style="green",
            padding=(1, 1),
        )
        console.print("")  # Add spacing before the panel
        console.print(grouped_panel)


@app.command()
def browse(
    reference_code: Annotated[str, typer.Argument(help="Reference code of the document")],
    pages: Annotated[
        Optional[str],
        typer.Option(help='Page range to display (e.g., "1-10" or "5,7,9")'),
    ] = None,
    page: Annotated[
        Optional[str],
        typer.Option(help="Single page or page range to display (alias for --pages)"),
    ] = None,
    search_term: Annotated[Optional[str], typer.Option(help="Highlight this term in the text")] = None,
    max_display: Annotated[int, typer.Option(help="Maximum pages to display")] = DEFAULT_MAX_DISPLAY,
    log: Annotated[bool, typer.Option("--log", help="Enable API call logging to ra_mcp_api.log")] = False,
    show_links: Annotated[
        bool,
        typer.Option("--show-links", help="Display ALTO XML, Image, and Bildvisning links"),
    ] = False,
):
    """Browse pages by reference code.

    You can specify pages using either --pages or --page (they work the same way).
    If both are provided, --page takes precedence.

    Examples:
        ra browse "SE/RA/123" --page 5
        ra browse "SE/RA/123" --pages "1-10"
        ra browse "SE/RA/123" --page "5,7,9"
        ra browse "SE/RA/123" --page 1 --log      # With API logging
    """
    http_client = get_http_client(log)
    search_operations = SearchOperations(http_client=http_client)
    display_service = DisplayService(formatter=RichConsoleFormatter(console))

    display_browse_header(reference_code)
    show_logging_status(log)

    requested_pages = page if page is not None else pages

    try:
        browse_result = load_document_with_progress(
            search_operations,
            reference_code,
            requested_pages or "1-20",
            search_term,
            max_display,
        )

        if not browse_result.contexts:
            display_browse_error(reference_code)
            raise typer.Exit(code=1)

        display_browse_results(browse_result, display_service, search_term, show_links)

    except Exception as error:
        console.print(f"[red]Browse failed: {error}[/red]")
        raise typer.Exit(code=1)


def start_stdio_server() -> None:
    """Start MCP server with stdio transport."""
    console.print("[blue]Starting MCP server with stdio transport[/blue]")
    from ..server import main as server_main
    import sys

    original_argv = sys.argv
    sys.argv = ["ra-mcp-server"]

    try:
        server_main()
    finally:
        sys.argv = original_argv


def start_http_server(host: str, port: int) -> None:
    """Start MCP server with HTTP/SSE transport."""
    console.print(f"[blue]Starting MCP server with HTTP/SSE transport on {host}:{port}[/blue]")
    from ..server import main as server_main
    import sys

    original_argv = sys.argv
    sys.argv = ["ra-mcp-server", "--http", "--port", str(port), "--host", host]

    try:
        server_main()
    finally:
        sys.argv = original_argv


@app.command()
def serve(
    port: Annotated[
        Optional[int],
        typer.Option(help="Port for HTTP/SSE transport (enables HTTP mode)"),
    ] = None,
    host: Annotated[str, typer.Option(help="Host for HTTP transport")] = "localhost",
    log: Annotated[bool, typer.Option("--log", help="Enable API call logging to ra_mcp_api.log")] = False,
):
    """Start the MCP server.

    Examples:
        ra serve                    # Start with stdio transport
        ra serve --port 8000        # Start with HTTP/SSE transport on port 8000
        ra serve --port 8000 --log  # Start with API logging enabled
    """
    if log:
        os.environ["RA_MCP_LOG_API"] = "1"
        console.print("[dim]API logging enabled - check ra_mcp_api.log[/dim]")

    if port:
        start_http_server(host, port)
    else:
        start_stdio_server()


@app.callback()
def main_callback():
    """
    Riksarkivet MCP Server and CLI Tools.

    Search and browse transcribed historical documents from the Swedish National Archives.
    """
    pass<|MERGE_RESOLUTION|>--- conflicted
+++ resolved
@@ -248,17 +248,14 @@
             help="Show full page content for search hits (browse-style display)",
         ),
     ] = False,
-<<<<<<< HEAD
+    max_pages: Annotated[
+        int, typer.Option(help="Maximum pages to load context for")
+    ] = DEFAULT_MAX_PAGES,
     max_pages: Annotated[int, typer.Option(help="Maximum pages to load context for")] = DEFAULT_MAX_PAGES,
     context_padding: Annotated[
         int,
         typer.Option(help="Number of pages to include before and after each hit for context (only with --browse)"),
     ] = 0,
-=======
-    max_pages: Annotated[
-        int, typer.Option(help="Maximum pages to load context for")
-    ] = DEFAULT_MAX_PAGES,
->>>>>>> c57099b7
     max_hits_per_document: Annotated[
         Optional[int],
         typer.Option(
