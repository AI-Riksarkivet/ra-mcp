--- conflicted
+++ resolved
@@ -2,15 +2,10 @@
 from fastmcp import FastMCP
 
 
-<<<<<<< HEAD
 from .services import SearchOperations, analysis
 from .services.mcp_display_service import MCPDisplayService
 from .formatters import format_error_message
-=======
-from .services import SearchOperations, analysis, DisplayService
-from .formatters import MCPFormatter, format_error_message
 from .utils.http_client import default_http_client
->>>>>>> 74d2f9cf
 
 
 search_mcp = FastMCP(
@@ -91,13 +86,8 @@
     truncate_page_text: int = 800,
 ) -> str:
     try:
-<<<<<<< HEAD
-        search_operations = SearchOperations()
+        search_operations = SearchOperations(http_client=default_http_client)
         display_service = MCPDisplayService()
-=======
-        search_operations = SearchOperations(http_client=default_http_client)
-        display_service = DisplayService(MCPFormatter())
->>>>>>> 74d2f9cf
 
         search_result = await _execute_search_query(
             search_operations,
@@ -217,13 +207,8 @@
     - browse_document("SE/RA/420422/01", "5,7,9", highlight_term="Stockholm") - View specific pages with highlighting
     """
     try:
-<<<<<<< HEAD
-        search_operations = SearchOperations()
+        search_operations = SearchOperations(http_client=default_http_client)
         display_service = MCPDisplayService()
-=======
-        search_operations = SearchOperations(http_client=default_http_client)
-        display_service = DisplayService(MCPFormatter())
->>>>>>> 74d2f9cf
 
         browse_result = await _fetch_document_pages(
             search_operations,
@@ -292,13 +277,8 @@
         if not _validate_document_identifiers(reference_code, pid):
             return _generate_missing_identifier_message()
 
-<<<<<<< HEAD
-        search_operations = SearchOperations()
+        search_operations = SearchOperations(http_client=default_http_client)
         display_service = MCPDisplayService()
-=======
-        search_operations = SearchOperations(http_client=default_http_client)
-        display_service = DisplayService(MCPFormatter())
->>>>>>> 74d2f9cf
 
         document_structure = await _fetch_document_structure(
             search_operations, reference_code=reference_code, pid=pid
