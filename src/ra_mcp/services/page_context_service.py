--- conflicted
+++ resolved
@@ -4,12 +4,7 @@
 
 from typing import Optional
 
-<<<<<<< HEAD
-from ..clients import ALTOClient
-from ..utils.http_client import HTTPClient
-=======
 from ..clients import ALTOClient, OAIPMHClient
->>>>>>> 218b8fc5
 from ..models import PageContext
 from ..utils import url_generator
 
@@ -17,14 +12,9 @@
 class PageContextService:
     """Service for getting full page context."""
 
-<<<<<<< HEAD
-    def __init__(self, http_client: HTTPClient):
-        self.alto_client = ALTOClient(http_client=http_client)
-=======
     def __init__(self):
         self.alto_client = ALTOClient()
         self.oai_client = OAIPMHClient()
->>>>>>> 218b8fc5
 
     def get_page_context(
         self,
